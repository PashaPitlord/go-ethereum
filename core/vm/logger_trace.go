--- conflicted
+++ resolved
@@ -70,12 +70,8 @@
 	// Get account proof.
 	proof, err := getWrappedProofForAddr(l, scope.Contract.Address())
 	if err == nil {
-<<<<<<< HEAD
 		extraData.ProofList = append(extraData.ProofList, encodeProof(proof))
 		l.states[scope.Contract.Address()] = struct{}{}
-=======
-		extraData.ProofList = append(extraData.ProofList, proof)
->>>>>>> 0d3f9715
 	}
 	return err
 }
@@ -93,12 +89,8 @@
 	address := common.BytesToAddress(stackvalue.Bytes())
 	proof, err := getWrappedProofForAddr(l, address)
 	if err == nil {
-<<<<<<< HEAD
 		extraData.ProofList = append(extraData.ProofList, encodeProof(proof))
 		l.states[scope.Contract.Address()] = struct{}{}
-=======
-		extraData.ProofList = append(extraData.ProofList, proof)
->>>>>>> 0d3f9715
 	}
 	return err
 }
@@ -114,12 +106,8 @@
 		address := common.Address(stack.data[stack.len()-1-n].Bytes20())
 		proof, err := getWrappedProofForAddr(l, address)
 		if err == nil {
-<<<<<<< HEAD
 			extraData.ProofList = append(extraData.ProofList, encodeProof(proof))
 			l.states[scope.Contract.Address()] = struct{}{}
-=======
-			extraData.ProofList = append(extraData.ProofList, proof)
->>>>>>> 0d3f9715
 		}
 		return err
 	}
@@ -130,12 +118,8 @@
 	address := scope.Contract.CallerAddress
 	proof, err := getWrappedProofForAddr(l, address)
 	if err == nil {
-<<<<<<< HEAD
 		extraData.ProofList = append(extraData.ProofList, encodeProof(proof))
 		l.states[scope.Contract.Address()] = struct{}{}
-=======
-		extraData.ProofList = append(extraData.ProofList, proof)
->>>>>>> 0d3f9715
 	}
 	return err
 }
