--- conflicted
+++ resolved
@@ -1375,45 +1375,31 @@
 	blockResult.StorageTrace.RootAfter = state.GetRootHash()
 	for i, tx := range block.Transactions() {
 		evmTrace := blockResult.ExecutionResults[i]
-<<<<<<< HEAD
 		/*
-			from := evmTrace.Sender.Address
-
+			from := evmTrace.From.Address
 			// Get proof
 			proof, err := state.GetProof(from)
 			if err != nil {
 				log.Error("Failed to get proof", "blockNumber", block.NumberU64(), "address", from.String(), "err", err)
 			} else {
-				evmTrace.Sender.Proof = make([]string, len(proof))
+				evmTrace.From.Proof = make([]string, len(proof))
 				for i := range proof {
-					evmTrace.Sender.Proof[i] = hexutil.Encode(proof[i])
-=======
-
-		from := evmTrace.From.Address
-		// Get proof
-		proof, err := state.GetProof(from)
-		if err != nil {
-			log.Error("Failed to get proof", "blockNumber", block.NumberU64(), "address", from.String(), "err", err)
-		} else {
-			evmTrace.From.Proof = make([]string, len(proof))
-			for i := range proof {
-				evmTrace.From.Proof[i] = hexutil.Encode(proof[i])
-			}
-		}
-
-		if evmTrace.To != nil {
-			to := evmTrace.To.Address
-			// Get proof
-			proof, err = state.GetProof(to)
-			if err != nil {
-				log.Error("Failed to get proof", "blockNumber", block.NumberU64(), "address", to.String(), "err", err)
-			} else {
-				evmTrace.To.Proof = make([]string, len(proof))
-				for i := range proof {
-					evmTrace.To.Proof[i] = hexutil.Encode(proof[i])
->>>>>>> 571dcad4
+					evmTrace.From.Proof[i] = hexutil.Encode(proof[i])
 				}
 			}
+
+			if evmTrace.To != nil {
+				to := evmTrace.To.Address
+				// Get proof
+				proof, err = state.GetProof(to)
+				if err != nil {
+					log.Error("Failed to get proof", "blockNumber", block.NumberU64(), "address", to.String(), "err", err)
+				} else {
+					evmTrace.To.Proof = make([]string, len(proof))
+					for i := range proof {
+						evmTrace.To.Proof[i] = hexutil.Encode(proof[i])
+					}
+				}
 		*/
 		// Contract is called
 		if len(tx.Data()) != 0 && tx.To() != nil {
