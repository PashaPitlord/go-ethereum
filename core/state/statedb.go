--- conflicted
+++ resolved
@@ -312,7 +312,6 @@
 	return common.Hash{}
 }
 
-<<<<<<< HEAD
 func (s *StateDB) GetStateData(addr common.Address) *types.StateAccount {
 	obj, ok := s.stateObjects[addr]
 	if !ok {
@@ -326,12 +325,6 @@
 	return s.trie.Hash()
 }
 
-=======
-func (s *StateDB) GetRootHash() common.Hash {
-	return s.trie.Hash()
-}
-
->>>>>>> 0d3f9715
 // GetProof returns the Merkle proof for a given account.
 func (s *StateDB) GetProof(addr common.Address) ([][]byte, error) {
 	var proof proofList
@@ -342,26 +335,12 @@
 // GetStorageProof returns the Merkle proof for given storage slot.
 func (s *StateDB) GetStorageProof(a common.Address, key common.Hash) ([][]byte, error) {
 	var proof proofList
-<<<<<<< HEAD
 	trie := s.StorageTrie(a)
 	if trie == nil {
-		return proof, errors.New("storage trie for requested address does not exist")
+		return proof, fmt.Errorf("storage trie for requested address does not exist")
 	}
 	err := trie.Prove(key.Bytes(), 0, &proof)
 	return proof, err
-=======
-	return proof, nil
-	/*
-		var proof proofList
-		trie := s.StorageTrie(a)
-		if trie == nil {
-			return proof, errors.New("storage trie for requested address does not exist")
-		}
-		err := trie.Prove(crypto.Keccak256(key.Bytes()), 0, &proof)
-		return proof, err
-	*/
-
->>>>>>> 0d3f9715
 }
 
 // GetCommittedState retrieves a value from the given account's committed storage trie.
