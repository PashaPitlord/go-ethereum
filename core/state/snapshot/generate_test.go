--- conflicted
+++ resolved
@@ -544,11 +544,7 @@
 }
 
 func getStorageTrie(n int, triedb *trie.Database) *trie.SecureBinaryTrie {
-<<<<<<< HEAD
-	stTrie, _ := trie.NewSecure(common.Hash{}, triedb)
-=======
 	stTrie, _ := trie.NewSecureBinaryTrie(common.Hash{}, triedb)
->>>>>>> 0d3f9715
 	for i := 0; i < n; i++ {
 		k := fmt.Sprintf("key-%d", i)
 		v := fmt.Sprintf("val-%d", i)
